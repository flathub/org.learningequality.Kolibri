--- conflicted
+++ resolved
@@ -2,11 +2,7 @@
     "name": "python3-pytz",
     "buildsystem": "simple",
     "build-commands": [
-<<<<<<< HEAD
-        "pip3 install --exists-action=i --no-index --find-links=\"file://${PWD}\" pytz==2021.3 --upgrade --target=\"${KOLIBRI_MODULE_PATH}/dist/\""
-=======
         "pip3 install --exists-action=i --no-index --find-links=\"file://${PWD}\" pytz==2022.1 --upgrade --target=\"${KOLIBRI_MODULE_PATH}/dist/\""
->>>>>>> 8e5a3734
     ],
     "sources": [
         {
