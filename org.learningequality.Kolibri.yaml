---
app-id: org.learningequality.Kolibri
runtime: org.gnome.Platform
runtime-version: '41'
sdk: org.gnome.Sdk
command: kolibri-gnome

finish-args:
  - --device=dri
  - --share=ipc
  - --share=network
  - --socket=fallback-x11
  - --socket=pulseaudio
  - --socket=wayland
  - --socket=x11
  - --system-talk-name=org.learningequality.Kolibri.Daemon
  - --env=KOLIBRI_HOME=~/.var/app/org.learningequality.Kolibri/data/kolibri
  - --env=KOLIBRI_HTTP_PORT=0

add-extensions:
  org.learningequality.Kolibri.Content:
    version: '1.0'
    directory: share/kolibri-content
    subdirectories: true
    no-autodownload: true

modules:
  - name: iproute2
    buildsystem: autotools
    make-install-args:
      - PREFIX=${FLATPAK_DEST}
      - SBINDIR=${FLATPAK_DEST}/bin
      - CONFDIR=${FLATPAK_DEST}/etc/iproute2
    sources:
      - type: archive
        url: https://mirrors.edge.kernel.org/pub/linux/utils/net/iproute2/iproute2-5.7.0.tar.xz
        sha256: 725dc7ba94aae54c6f8d4223ca055d9fb4fe89d6994b1c03bfb4411c4dd10f21
    cleanup:
      - /include
      - /share/man

  - python3-kolibri.json

  - python3-kolibri-pytz.json

  - python3-kolibri-app-desktop-xdg-plugin.json

  - name: kolibri-home-template
    buildsystem: simple
    build-options:
      env:
        KOLIBRI_HOME: /app/share/kolibri-home-template
    build-commands:
      - install -d ${KOLIBRI_HOME}
      - yes 'yes' | kolibri manage migrate
      - yes 'yes' | kolibri manage collectstatic
      - yes 'yes' | kolibri manage deprovision
      - rm -rf ${KOLIBRI_HOME}/logs
      - rm -rf ${KOLIBRI_HOME}/sessions
      - rm -rf ${KOLIBRI_HOME}/process_cache
      - touch ${KOLIBRI_HOME}/was_preseeded

  - python3-setproctitle.json

  - python3-requests.json

  - python3-virtualenv-api.json

  - name: pyeverywhere
    buildsystem: simple
    build-commands:
      - pip3 install --prefix=${FLATPAK_DEST} .
    sources:
      - type: git
        url: https://github.com/kollivier/pyeverywhere.git
        # branch: dev
        commit: 63cdb6dd642ebce4af6a5134dbabcd4bd4f2a96d

  - name: kolibri-gnome
    buildsystem: meson
    config-opts:
      - -Dkolibri_home_template_dir=/app/share/kolibri-home-template
    sources:
      - type: git
        url: https://github.com/learningequality/kolibri-installer-gnome.git
        # branch: master
        commit: 83303e82089687fdb45192e2444089f7db30274c

  - name: kolibri-content-dir
    buildsystem: simple
    build-commands:
      - install -d -m 755 ${FLATPAK_DEST}/share/kolibri-content

  - name: python37-python38-migration-symlink
    buildsystem: simple
    build-commands:
      - install -d -m 755 /app/lib/python3.7/site-packages
      - ln -s /app/lib/python3.9/site-packages/kolibri /app/lib/python3.7/site-packages/kolibri

  - name: python3-kolibri-cleanup
    buildsystem: simple
    build-commands:
      - >
        ./cleanup-unused-locales.py
        -l /app/share/locale
        -l /app/lib/python3.9/site-packages/kolibri/locale
        /app/lib/python3.9/site-packages/kolibri/dist/django/conf/locale
        /app/lib/python3.9/site-packages/kolibri/dist/django/contrib/admin/locale
        /app/lib/python3.9/site-packages/kolibri/dist/django/contrib/admindocs/locale
        /app/lib/python3.9/site-packages/kolibri/dist/django/contrib/auth/locale
        /app/lib/python3.9/site-packages/kolibri/dist/django/contrib/contenttypes/locale
        /app/lib/python3.9/site-packages/kolibri/dist/django/contrib/flatpages/locale
        /app/lib/python3.9/site-packages/kolibri/dist/django/contrib/gis/locale
        /app/lib/python3.9/site-packages/kolibri/dist/django/contrib/humanize/locale
        /app/lib/python3.9/site-packages/kolibri/dist/django/contrib/postgres/locale
        /app/lib/python3.9/site-packages/kolibri/dist/django/contrib/redirects/locale
        /app/lib/python3.9/site-packages/kolibri/dist/django/contrib/sessions/locale
        /app/lib/python3.9/site-packages/kolibri/dist/django/contrib/sites/locale
        /app/lib/python3.9/site-packages/kolibri/dist/django_filters/locale
        /app/lib/python3.9/site-packages/kolibri/dist/kolibri_exercise_perseus_plugin/locale
        /app/lib/python3.9/site-packages/kolibri/dist/mptt/locale
        /app/lib/python3.9/site-packages/kolibri/dist/pycountry/locales
        /app/lib/python3.9/site-packages/kolibri/dist/rest_framework/locale
      - >
        rm -rf
<<<<<<< HEAD
        /app/lib/python3.8/site-packages/kolibri/dist/cext/*/Windows
        /app/lib/python3.8/site-packages/kolibri/dist/cext/*/linux/armv?l
        /app/lib/python3.8/site-packages/kolibri/dist/cext/cp27
      - >
        rm -rf
        /app/lib/python3.8/site-packages/kolibri/dist/cheroot/test
        /app/lib/python3.8/site-packages/kolibri/dist/cherrypy/test
        /app/lib/python3.8/site-packages/kolibri/dist/colorlog/tests
        /app/lib/python3.8/site-packages/kolibri/dist/Cryptodome/SelfTest
        /app/lib/python3.8/site-packages/kolibri/dist/django_js_reverse/tests
        /app/lib/python3.8/site-packages/kolibri/dist/future/backports/test
        /app/lib/python3.8/site-packages/kolibri/dist/future/moves/test
        /app/lib/python3.8/site-packages/kolibri/dist/ipware/tests
        /app/lib/python3.8/site-packages/kolibri/dist/metaphone/tests
        /app/lib/python3.8/site-packages/kolibri/dist/more_itertools/tests
        /app/lib/python3.8/site-packages/kolibri/dist/py2only
        /app/lib/python3.8/site-packages/kolibri/dist/pycountry/tests
        /app/lib/python3.8/site-packages/kolibri/dist/sqlalchemy/testing
        /app/lib/python3.8/site-packages/kolibri/dist/tempora/tests
        /app/lib/python3.8/site-packages/kolibri/dist/tzlocal/test_data
      - ./move-source-maps-to-debug.py
=======
        /app/lib/python3.9/site-packages/kolibri/dist/cext/cp27
        /app/lib/python3.9/site-packages/kolibri/dist/cext/cp34/Windows
        /app/lib/python3.9/site-packages/kolibri/dist/cext/cp35/Windows
        /app/lib/python3.9/site-packages/kolibri/dist/cext/cp36/Windows
        /app/lib/python3.9/site-packages/kolibri/dist/cext/cp37/Windows
      - >
        rm -rf
        /app/lib/python3.9/site-packages/kolibri/dist/cheroot/test
        /app/lib/python3.9/site-packages/kolibri/dist/cherrypy/test
        /app/lib/python3.9/site-packages/kolibri/dist/colorlog/tests
        /app/lib/python3.9/site-packages/kolibri/dist/Cryptodome/SelfTest
        /app/lib/python3.9/site-packages/kolibri/dist/django_js_reverse/tests
        /app/lib/python3.9/site-packages/kolibri/dist/future/backports/test
        /app/lib/python3.9/site-packages/kolibri/dist/future/moves/test
        /app/lib/python3.9/site-packages/kolibri/dist/ipware/tests
        /app/lib/python3.9/site-packages/kolibri/dist/metaphone/tests
        /app/lib/python3.9/site-packages/kolibri/dist/more_itertools/tests
        /app/lib/python3.9/site-packages/kolibri/dist/py2only
        /app/lib/python3.9/site-packages/kolibri/dist/pycountry/tests
        /app/lib/python3.9/site-packages/kolibri/dist/sqlalchemy/testing
        /app/lib/python3.9/site-packages/kolibri/dist/tempora/tests
        /app/lib/python3.9/site-packages/kolibri/dist/tzlocal/test_data
>>>>>>> ccec5f27
    sources:
      - type: file
        path: cleanup-unused-locales.py
      - type: file
        path: move-source-maps-to-debug.py

  - name: kolibri-tools
    buildsystem: simple
    build-commands:
      - install -m 755 -t ${FLATPAK_DEST}/bin kolibri-listcontent.py
    sources:
      - type: dir
        path: tools<|MERGE_RESOLUTION|>--- conflicted
+++ resolved
@@ -123,34 +123,9 @@
         /app/lib/python3.9/site-packages/kolibri/dist/rest_framework/locale
       - >
         rm -rf
-<<<<<<< HEAD
-        /app/lib/python3.8/site-packages/kolibri/dist/cext/*/Windows
-        /app/lib/python3.8/site-packages/kolibri/dist/cext/*/linux/armv?l
-        /app/lib/python3.8/site-packages/kolibri/dist/cext/cp27
-      - >
-        rm -rf
-        /app/lib/python3.8/site-packages/kolibri/dist/cheroot/test
-        /app/lib/python3.8/site-packages/kolibri/dist/cherrypy/test
-        /app/lib/python3.8/site-packages/kolibri/dist/colorlog/tests
-        /app/lib/python3.8/site-packages/kolibri/dist/Cryptodome/SelfTest
-        /app/lib/python3.8/site-packages/kolibri/dist/django_js_reverse/tests
-        /app/lib/python3.8/site-packages/kolibri/dist/future/backports/test
-        /app/lib/python3.8/site-packages/kolibri/dist/future/moves/test
-        /app/lib/python3.8/site-packages/kolibri/dist/ipware/tests
-        /app/lib/python3.8/site-packages/kolibri/dist/metaphone/tests
-        /app/lib/python3.8/site-packages/kolibri/dist/more_itertools/tests
-        /app/lib/python3.8/site-packages/kolibri/dist/py2only
-        /app/lib/python3.8/site-packages/kolibri/dist/pycountry/tests
-        /app/lib/python3.8/site-packages/kolibri/dist/sqlalchemy/testing
-        /app/lib/python3.8/site-packages/kolibri/dist/tempora/tests
-        /app/lib/python3.8/site-packages/kolibri/dist/tzlocal/test_data
-      - ./move-source-maps-to-debug.py
-=======
+        /app/lib/python3.9/site-packages/kolibri/dist/cext/*/Windows
+        /app/lib/python3.9/site-packages/kolibri/dist/cext/*/linux/armv?l
         /app/lib/python3.9/site-packages/kolibri/dist/cext/cp27
-        /app/lib/python3.9/site-packages/kolibri/dist/cext/cp34/Windows
-        /app/lib/python3.9/site-packages/kolibri/dist/cext/cp35/Windows
-        /app/lib/python3.9/site-packages/kolibri/dist/cext/cp36/Windows
-        /app/lib/python3.9/site-packages/kolibri/dist/cext/cp37/Windows
       - >
         rm -rf
         /app/lib/python3.9/site-packages/kolibri/dist/cheroot/test
@@ -168,7 +143,7 @@
         /app/lib/python3.9/site-packages/kolibri/dist/sqlalchemy/testing
         /app/lib/python3.9/site-packages/kolibri/dist/tempora/tests
         /app/lib/python3.9/site-packages/kolibri/dist/tzlocal/test_data
->>>>>>> ccec5f27
+      - ./move-source-maps-to-debug.py
     sources:
       - type: file
         path: cleanup-unused-locales.py
