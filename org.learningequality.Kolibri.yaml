--- conflicted
+++ resolved
@@ -62,13 +62,8 @@
     sources:
       - type: git
         url: https://github.com/learningequality/kolibri-installer-gnome.git
-<<<<<<< HEAD
-        branch: alpha
-        commit: c13f1d34ee4d736f703b4f9c2f17c256181df888
-=======
         # branch: master
         tag: v2.2.1
->>>>>>> ac089a7b
 
   - name: python3-kolibri-cleanup
     buildsystem: simple
